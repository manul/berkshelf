module Berkshelf
  # @author Jamie Winsor <jamie@vialstudios.com>
  class GitLocation
    include Location

    set_location_key :git
    set_valid_options :ref, :branch, :tag, :rel

    attr_accessor :uri
    attr_accessor :branch
    attr_accessor :rel

    alias_method :ref, :branch
    alias_method :tag, :branch

    # @param [#to_s] name
    # @param [Solve::Constraint] version_constraint
    # @param [Hash] options
    #
    # @option options [String] :git
    #   the Git URL to clone
    # @option options [String] :ref
    #   the commit hash or an alias to a commit hash to clone
    # @option options [String] :branch
    #   same as ref
    # @option options [String] :tag
    #   same as tag
    # @option options [String] :rel
    #   the path within the repository to find the cookbook
    def initialize(name, version_constraint, options = {})
      @name               = name
      @version_constraint = version_constraint
      @uri                = options[:git]
      @branch             = options[:branch] || options[:ref] || options[:tag]
      @rel                = options[:rel]

      Git.validate_uri!(@uri)
    end

    # @param [#to_s] destination
    #
    # @return [Berkshelf::CachedCookbook]
    def download(destination)
      ::Berkshelf::Git.checkout(clone, branch) if branch
      unless branch
        self.branch = ::Berkshelf::Git.rev_parse(clone)
      end

<<<<<<< HEAD
      unless File.chef_cookbook?(clone)
=======
      tmp_path = rel ? File.join(tmp_clone, rel) : tmp_clone
      unless File.chef_cookbook?(tmp_path)
>>>>>>> f7314455
        msg = "Cookbook '#{name}' not found at git: #{uri}"
        msg << " with branch '#{branch}'" if branch
        msg << " at path '#{rel}'" if rel
        raise CookbookNotFound, msg
      end

      cb_path = File.join(destination, "#{self.name}-#{Git.rev_parse(clone)}")
      FileUtils.rm_rf(cb_path)
<<<<<<< HEAD
      FileUtils.mv(clone, cb_path)
=======
      FileUtils.mv(tmp_path, cb_path)
>>>>>>> f7314455

      cached = CachedCookbook.from_store_path(cb_path)
      validate_cached(cached)

      set_downloaded_status(true)
      cached
    end

    def to_hash
      super.tap do |h|
        h[:value]  = self.uri
        h[:branch] = self.branch if branch
      end
    end

    def to_s
      s = "#{self.class.location_key}: '#{uri}'"
      s << " with branch: '#{branch}'" if branch
      s
    end

    private

      def git
        @git ||= Berkshelf::Git.new(uri)
      end

      def tmpdir
        @@tmpdir ||= Dir.mktmpdir
      end

      def clone
        tmp_clone = tmpdir + uri.gsub(/[\/:]/,'-')
        ::Berkshelf::Git.clone(uri, tmp_clone) unless File.exists?(tmp_clone)
        tmp_clone
      end
  end
end<|MERGE_RESOLUTION|>--- conflicted
+++ resolved
@@ -46,12 +46,8 @@
         self.branch = ::Berkshelf::Git.rev_parse(clone)
       end
 
-<<<<<<< HEAD
-      unless File.chef_cookbook?(clone)
-=======
-      tmp_path = rel ? File.join(tmp_clone, rel) : tmp_clone
+      tmp_path = rel ? File.join(clone, rel) : clone
       unless File.chef_cookbook?(tmp_path)
->>>>>>> f7314455
         msg = "Cookbook '#{name}' not found at git: #{uri}"
         msg << " with branch '#{branch}'" if branch
         msg << " at path '#{rel}'" if rel
@@ -60,11 +56,7 @@
 
       cb_path = File.join(destination, "#{self.name}-#{Git.rev_parse(clone)}")
       FileUtils.rm_rf(cb_path)
-<<<<<<< HEAD
-      FileUtils.mv(clone, cb_path)
-=======
       FileUtils.mv(tmp_path, cb_path)
->>>>>>> f7314455
 
       cached = CachedCookbook.from_store_path(cb_path)
       validate_cached(cached)
