--- conflicted
+++ resolved
@@ -22,17 +22,11 @@
       let(:target) { clone_target_for('nginx') }
 
       it "clones the repository to the target path" do
-<<<<<<< HEAD
         origin_uri = generate_git_origin_for("nginx")
         subject.clone(origin_uri, target)
+
         expect(target).to exist
         expect(target).to be_directory
-=======
-        subject.clone("git://github.com/opscode-cookbooks/nginx.git", target)
-
-        target.should exist
-        target.should be_directory
->>>>>>> 69f99f12
       end
     end
 
@@ -62,11 +56,7 @@
       end
 
       it "returns the ref for HEAD" do
-<<<<<<< HEAD
         expect(subject.rev_parse(repo_path)).to eql(git_sha_for_tag('nginx', '1.1.1'))
-=======
-        subject.rev_parse(repo_path).should eql("0e4887d9eef8cb83972f974a85890983c8204c3b")
->>>>>>> 69f99f12
       end
     end
 
